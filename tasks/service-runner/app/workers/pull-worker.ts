import { exit } from 'process';
import { Worker } from '../../../../app/workers/worker';
import { sanitizeImage } from '../../../../app/util/string';
import env from '../util/env';
import { WorkItemRecord, WorkItemStatus } from '../../../../app/models/work-item-interface';
import logger from '../../../../app/util/log';
import { runServiceFromPull, runQueryCmrFromPull } from '../service/service-runner';
import sleep from '../../../../app/util/sleep';
import createAxiosClientWithRetry from '../util/axios-clients';
import path from 'path';
import { promises as fs } from 'fs';

// Poll every 500 ms for now. Potentially make this a configuration item.
const pollingInterval = 500;

const axiosGetWork = createAxiosClientWithRetry(Infinity, 90_000, 3);
const axiosUpdateWork = createAxiosClientWithRetry(6, Infinity, 3);

let pullCounter = 0;
// how many pulls to execute before logging - used to keep log message count reasonable
const pullLogPeriod = 10;

const LOCKFILE_DIR = '/tmp';

// retry twice for tests and 1200 (2 minutes) for real
const maxPrimeRetries = process.env.NODE_ENV === 'test' ? 2 : 1_200;

const workUrl = `http://${env.backendHost}:${env.backendPort}/service/work`;
logger.debug(`WORK URL: ${workUrl}`);
logger.debug(`HARMONY_SERVICE: ${sanitizeImage(env.harmonyService)}`);
logger.debug(`INVOCATION_ARGS: ${env.invocationArgs}`);

/**
 * Requests work items from Harmony
 */
<<<<<<< HEAD
async function _pullWork(): Promise<{ item?: WorkItem; status?: number; error?: string, maxCmrGranules?: number }> {
=======
async function _pullWork(): Promise<{ item?: WorkItemRecord; status?: number; error?: string }> {
>>>>>>> 4355ab65
  try {
    const response = await axiosGetWork
      .get(workUrl, {
        params: { serviceID: env.harmonyService },
        responseType: 'json',
        validateStatus(status) {
          return status === 404 || (status >= 200 && status < 400);
        },
      });

    // 404s are expected when no work is available
    if (response.status === 404) {
      return { status: response.status };
    }

    return { item: response.data.workItem, maxCmrGranules: response.data.maxCmrGranules, status: response.status };
  } catch (err) {
    if (err.response) {
      return { status: err.response.status, error: err.response.data };
    }
    return { status: 500, error: err.message };
  }
}

/**
 * Call a service to perform some work
 *
 * @param workItem - the work to be done
 * @param maxCmrGranules - limits the page of granules in the query-cmr task
 */
async function _doWork(
<<<<<<< HEAD
  workItem: WorkItem,
  maxCmrGranules?: number,
): Promise<WorkItem> {
=======
  workItem: WorkItemRecord,
): Promise<WorkItemRecord> {
>>>>>>> 4355ab65
  const newWorkItem = workItem;
  // work items with a scrollID are only for the query-cmr service
  const workFunc = newWorkItem.scrollID ? runQueryCmrFromPull : runServiceFromPull;
  logger.debug('Calling work function');
  const serviceResponse = await workFunc(newWorkItem, maxCmrGranules);
  logger.debug('Finished work');
  if (serviceResponse.batchCatalogs) {
    newWorkItem.status = WorkItemStatus.SUCCESSFUL;
    newWorkItem.results = serviceResponse.batchCatalogs;
  } else {
    logger.error(`Service failed with error: ${serviceResponse.error}`);
    newWorkItem.status = WorkItemStatus.FAILED;
    newWorkItem.errorMessage = `${serviceResponse.error}`;
  }

  return newWorkItem;
}

/**
 * Pull work and execute it
 * @param repeat - if true the function will loop forever (added for testing purposes)
 */
async function _pullAndDoWork(repeat = true): Promise<void> {
  const workingFilePath = path.join(LOCKFILE_DIR, 'WORKING');
  try {
    // write out the WORKING file to prevent pod termination while working
    await fs.writeFile(workingFilePath, '1');

    // check to see if we are terminating
    const terminationFilePath = path.join(LOCKFILE_DIR, 'TERMINATING');
    try {
      await fs.access(terminationFilePath);
      // TERMINATING file exists so PreStop handler is requesting termination
      logger.debug('RECEIVED TERMINATION REQUEST');
      // removing the WORKING file is done in the `finally` block at the end of this function
      return;
    } catch {
      // expected if file does not exist
    }

    pullCounter += 1;
    if (pullCounter === pullLogPeriod) {
      logger.debug('Polling for work');
      pullCounter = 0;
    }

    const work = await _pullWork();
    if (!work.error && work.item) {
      const workItem = await _doWork(work.item, work.maxCmrGranules);
      // call back to Harmony to mark the work unit as complete or failed
      logger.debug(`Sending response to Harmony for results of work item with id ${workItem.id} for job id ${workItem.jobID}`);
      try {
        await axiosUpdateWork.put(`${workUrl}/${workItem.id}`, workItem);
      } catch (e) {
        const status = e.response?.status;
        if (status) {
          if (status === 409) {
            logger.warn(`Harmony callback failed with ${e.response.status}: ${e.response.data}`);
          } else if (status >= 400) {
            logger.error(`Error: received status [${status}] with message [${e.response.data}] when updating WorkItem ${workItem.id}`);
            logger.error(`Error: ${e.response.statusText}`);
          }
        } else {
          logger.error(e);
        }
      }
    } else if (work.status !== 404) {
      // something bad happened
      logger.error(`Full details: ${JSON.stringify(work)}`);
      logger.error(`Unexpected error while pulling work: ${work.error}`);
      await sleep(3000);
    }
  } catch (e) {
    logger.error(e.message);
  } finally {
    // remove the WORKING file
    try {
      await fs.unlink(workingFilePath);
    } catch {
      // log this, but don't let it stop things
      logger.error('Failed to delete /tmp/WORKING');
    }
    if (repeat) {
<<<<<<< HEAD
      setTimeout(_pullAndDoWork, 500);
=======
      setTimeout(_pullAndDoWork, pollingInterval);
>>>>>>> 4355ab65
    }
  }
}

/**
 * Call the sidecar query-cmr service once to get around a k8s client bug
 * only exported so we can spy during testing
 */
async function _primeCmrService(): Promise<void> {
  const exampleWorkItemProps = {
    jobID: '1',
    serviceID: 'harmony-services/query-cmr:latest',
    status: WorkItemStatus.READY,
    workflowStepIndex: 0,
    operation: { requestId: 'abc' },
    scrollID: '1234',
  } as WorkItemRecord;

  runQueryCmrFromPull(exampleWorkItemProps).catch((e) => {
    logger.error('Failed to prime service');
    throw e;
  });
}

/**
 * Call the sidecar service once to get around a k8s client bug
 */
async function _primeService(): Promise<void> {
  const exampleWorkItemProps = {
    jobID: '1',
    serviceID: 'harmony-services/query-cmr:latest',
    status: WorkItemStatus.READY,
    workflowStepIndex: 0,
    operation: { requestId: 'abc' },
  } as WorkItemRecord;

  runServiceFromPull(exampleWorkItemProps).catch((e) => {
    logger.error('Failed to prime service');
    throw e;
  });
}

export const exportedForTesting = {
  _pullWork,
  _doWork,
  _pullAndDoWork,
  _primeCmrService,
  _primeService,
  axiosGetWork,
  axiosUpdateWork,
};

export default class PullWorker implements Worker {
  async start(repeat = true): Promise<void> {
    // workaround for k8s client bug https://github.com/kubernetes-client/javascript/issues/714
    let isPrimed = false;
    let primeCount = 0;
    while (!isPrimed && primeCount < maxPrimeRetries) {
      try {
        if (env.harmonyService.includes('harmonyservices/query-cmr')) {
          // called this way to support sinon spy
          await exportedForTesting._primeCmrService();
        } else {
          // called this way to support sinon spy
          await exportedForTesting._primeService();
        }
        isPrimed = true;
      } catch (e) {
        primeCount += 1;
        if (primeCount === maxPrimeRetries) {
          logger.error('Failed to prime service');
          // kill this process which will cause the container to get restarted
          exit(1);
        } else {
          // wait 100 ms before trying again
          sleep(100);
        }
      }
    }

    // poll the Harmony work endpoint
    _pullAndDoWork(repeat).catch((e) => {
      logger.error(e.message);
    });
  }
}<|MERGE_RESOLUTION|>--- conflicted
+++ resolved
@@ -33,11 +33,7 @@
 /**
  * Requests work items from Harmony
  */
-<<<<<<< HEAD
-async function _pullWork(): Promise<{ item?: WorkItem; status?: number; error?: string, maxCmrGranules?: number }> {
-=======
-async function _pullWork(): Promise<{ item?: WorkItemRecord; status?: number; error?: string }> {
->>>>>>> 4355ab65
+async function _pullWork(): Promise<{ item?: WorkItemRecord; status?: number; error?: string, maxCmrGranules?: number }> {
   try {
     const response = await axiosGetWork
       .get(workUrl, {
@@ -69,14 +65,9 @@
  * @param maxCmrGranules - limits the page of granules in the query-cmr task
  */
 async function _doWork(
-<<<<<<< HEAD
-  workItem: WorkItem,
+  workItem: WorkItemRecord,
   maxCmrGranules?: number,
-): Promise<WorkItem> {
-=======
-  workItem: WorkItemRecord,
 ): Promise<WorkItemRecord> {
->>>>>>> 4355ab65
   const newWorkItem = workItem;
   // work items with a scrollID are only for the query-cmr service
   const workFunc = newWorkItem.scrollID ? runQueryCmrFromPull : runServiceFromPull;
@@ -160,11 +151,7 @@
       logger.error('Failed to delete /tmp/WORKING');
     }
     if (repeat) {
-<<<<<<< HEAD
-      setTimeout(_pullAndDoWork, 500);
-=======
       setTimeout(_pullAndDoWork, pollingInterval);
->>>>>>> 4355ab65
     }
   }
 }
