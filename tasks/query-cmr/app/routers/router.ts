import { Request, Response, NextFunction, Router } from 'express';
import { promises as fs } from 'fs';
import path from 'path';
import logger from '../../../../app/util/log';
import DataOperation from '../../../../app/models/data-operation';
import { createEncrypter, createDecrypter } from '../../../../app/util/crypto';
import { queryGranulesScrolling } from '../query';

const encrypter = createEncrypter(process.env.SHARED_SECRET_KEY);
const decrypter = createDecrypter(process.env.SHARED_SECRET_KEY);

export interface QueryCmrRequest {
  outputDir?: string;
  harmonyInput?: object;
  scrollId?: string;
  maxCmrGranules?: number;
}

/**
 * Query the CMR as requested and create one or more STAC catalogs for the granule(s)
 * 
 * @param workReq - The request to be made to the CMR
 * @returns a promise containing the combined sizes of all the granules included in the catalogs
 */
export async function doWork(workReq: QueryCmrRequest): Promise<number> {
  const startTime = new Date().getTime();
  const operation = new DataOperation(workReq.harmonyInput, encrypter, decrypter);
  const { outputDir, scrollId } = workReq;
  const appLogger = logger.child({ application: 'query-cmr' });
  const timingLogger = appLogger.child({ requestId: operation.requestId });
  timingLogger.info('timing.query-cmr.start');
  await fs.mkdir(outputDir, { recursive: true });

<<<<<<< HEAD
  const catalogs = await queryGranulesScrolling(operation, scrollId, workReq.maxCmrGranules);
=======
  const [totalGranulesSize, catalogs] = await queryGranulesScrolling(operation, scrollId);
>>>>>>> c9947e5a

  const catalogFilenames = [];
  const promises = catalogs.map(async (catalog, i) => {
    const relativeFilename = `catalog${i}.json`;
    const filename = path.join(outputDir, relativeFilename);
    catalogFilenames.push(relativeFilename);
    await catalog.write(filename, true);
  });

  const catalogListFilename = path.join(outputDir, 'batch-catalogs.json');
  const catalogCountFilename = path.join(outputDir, 'batch-count.txt');

  await Promise.all(promises);

  await fs.writeFile(catalogListFilename, JSON.stringify(catalogFilenames));
  await fs.writeFile(catalogCountFilename, catalogFilenames.length.toString());

  const durationMs = new Date().getTime() - startTime;
  timingLogger.info('timing.query-cmr.end', { durationMs });

  return totalGranulesSize;
}

/**
 * Handler for work requests
 * @param req - The request sent by the client
 * @param res - The response to send to the client
 * @param next - The next function in the call chain
 * @returns Resolves when the request is complete
 */
async function doWorkHandler(req: Request, res: Response, next: NextFunction): Promise<void> {
  try {
    const workReq: QueryCmrRequest = req.body;

    const totalGranulesSize = await doWork(workReq);

    res.status(200);
    res.send(JSON.stringify({ totalGranulesSize: totalGranulesSize }));

  } catch (e) {
    res.status(500);
    next(e);
  }
}

/**
 *
 * @returns Router configured with service routes.
 */
export default function router(): Router {
  const result = Router();

  result.get('/liveness', async (req, res, _next: NextFunction): Promise<void> => {
    res.send('OK');
  });

  result.get('/readiness', async (req, res, _next: NextFunction): Promise<void> => {
    res.send('OK');
  });

  result.post('/work', doWorkHandler);

  return result;
}<|MERGE_RESOLUTION|>--- conflicted
+++ resolved
@@ -31,11 +31,7 @@
   timingLogger.info('timing.query-cmr.start');
   await fs.mkdir(outputDir, { recursive: true });
 
-<<<<<<< HEAD
-  const catalogs = await queryGranulesScrolling(operation, scrollId, workReq.maxCmrGranules);
-=======
-  const [totalGranulesSize, catalogs] = await queryGranulesScrolling(operation, scrollId);
->>>>>>> c9947e5a
+  const [totalGranulesSize, catalogs] = await queryGranulesScrolling(operation, scrollId, workReq.maxCmrGranules);
 
   const catalogFilenames = [];
   const promises = catalogs.map(async (catalog, i) => {
