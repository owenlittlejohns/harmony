--- conflicted
+++ resolved
@@ -23,12 +23,8 @@
   token: string,
   scrollId: string,
   filePrefix: string,
-<<<<<<< HEAD
   maxCmrGranules?: number,
-): Promise<StacCatalog[]> {
-=======
 ): Promise<[number, StacCatalog[]]> {
->>>>>>> c9947e5a
   const cmrResponse = await queryGranulesForScrollId(
     scrollId,
     token,
@@ -66,16 +62,10 @@
 export async function queryGranulesScrolling(
   operation: DataOperation,
   scrollId: string,
-<<<<<<< HEAD
   maxCmrGranules?: number,
-): Promise<StacCatalog[]> {
-  const { unencryptedAccessToken } = operation;
-  const catalogs = await queryScrollId(unencryptedAccessToken, scrollId, `./granule_${scrollId}`, maxCmrGranules);
-=======
 ): Promise<[number, StacCatalog[]]> {
   const { unencryptedAccessToken } = operation;
-  const [totalGranulesSize, catalogs] = await queryScrollId(unencryptedAccessToken, scrollId, 2000, `./granule_${scrollId}`);
->>>>>>> c9947e5a
+  const [totalGranulesSize, catalogs] = await queryScrollId(unencryptedAccessToken, scrollId, `./granule_${scrollId}`, maxCmrGranules);
 
   return [totalGranulesSize, catalogs];
 }