--- conflicted
+++ resolved
@@ -20,10 +20,7 @@
   if (!operation) return next();
 
   const shapefileInfo = get(req, ['files', 'shapefile', 0]) || req.signedCookies.shapefile;
-<<<<<<< HEAD
-=======
   res.clearCookie('shapefile', cookieOptions);
->>>>>>> 1d6e2af1
 
   let cmrResponse;
 
